//! Serialization to JSON strings like `"hello world \n"`
<<<<<<< HEAD
use super::JSONValue;
use std::io;

static ESCAPE_CHARS: [&'static [u8]; 0x20] = [
    b"\\u0000",
    b"\\u0001",
    b"\\u0002",
    b"\\u0003",
    b"\\u0004",
    b"\\u0005",
    b"\\u0006",
    b"\\u0007",
    b"\\b",
    b"\\t",
    b"\\n",
    b"\\u000b",
    b"\\f",
    b"\\r",
    b"\\u000e",
    b"\\u000f",
    b"\\u0010",
    b"\\u0011",
    b"\\u0012",
    b"\\u0013",
    b"\\u0014",
    b"\\u0015",
    b"\\u0016",
    b"\\u0017",
    b"\\u0018",
    b"\\u0019",
    b"\\u001a",
    b"\\u001b",
    b"\\u001c",
    b"\\u001d",
    b"\\u001e",
    b"\\u001f"
];
=======

use std::io;

use super::JSONValue;

struct EscapeChar(u8);

impl EscapeChar {
    fn write<W: io::Write>(&self, w: &mut W) -> io::Result<()> {
        let c = self.0;
        match c {
            b'"' => w.write_all(b"\\\""),
            b'\\' => w.write_all(b"\\\\"),
            b'\n' => w.write_all(b"\\n"),
            b'\r' => w.write_all(b"\\r"),
            b'\t' => w.write_all(b"\\t"),
            _ => write!(w, "\\u{:04x}", u32::from(c)),
        }
    }
}
>>>>>>> 0ec2b337

#[inline(always)]
fn json_escaped_char(c: u8) -> Option<&'static [u8]> {
    match c {
        x if x < 0x20 => Some(ESCAPE_CHARS[c as usize]),
        b'\\' => Some(&b"\\\\"[..]),
        b'\"' => Some(&b"\\\""[..]),
        _ => None
    }
}

/// Implemented by types that can be serialized to a json string.
///
/// Implement this trait for your type if you want to be able to use it as a
/// key in a json object.
pub trait JSONString: JSONValue {}

impl JSONValue for char {
    fn write_json<W: io::Write>(&self, w: &mut W) -> io::Result<()> {
        w.write_all(b"\"")?;
        if let Some(escaped) = json_escaped_char(*self as u8) {
            w.write_all(escaped)?;
        } else {
            write!(w, "{}", self)?;
        }
        w.write_all(b"\"")
    }
}

impl JSONString for char {}

impl<'a> JSONValue for &'a str {
    fn write_json<W: io::Write>(&self, w: &mut W) -> io::Result<()> {
        w.write_all(b"\"")?;
        write_json_common(self, w)?;
        w.write_all(b"\"")
    }
}

fn write_json_common<W: io::Write>(s: &str, w: &mut W) -> io::Result<()> {
    #[cfg(any(target_arch = "x86", target_arch = "x86_64"))]
        {
            if is_x86_feature_detected!("sse4.2") {
                return unsafe { write_json_simd(s, w) };
            }
        }
    write_json_nosimd(s.as_bytes(), w)
}

#[cfg(any(target_arch = "x86", target_arch = "x86_64"))]
#[target_feature(enable = "sse4.2")]
#[allow(clippy::cast_ptr_alignment)]
unsafe fn write_json_simd<W: io::Write>(s: &str, w: &mut W) -> io::Result<()> {
    use std::arch::x86_64::*;
    use std::mem::size_of;

    const VECTOR_SIZE: usize = size_of::<__m128i>();

    let bytes = s.as_bytes();
    let control_chars = _mm_setr_epi8(0, 0x1f, 0, 0, 0, 0, 0, 0, 0, 0, 0, 0, 0, 0, 0, 0);
    let special_chars = _mm_setr_epi8(
        b'\\' as i8,
        b'"' as i8,
        0,
        0,
        0,
        0,
        0,
        0,
        0,
        0,
        0,
        0,
        0,
        0,
        0,
        0,
    );

    let mut char_index_to_write = 0;
    let mut current_index = 0;
    for chunk_bytes in bytes.chunks(VECTOR_SIZE) {
        let current_chunk_len = chunk_bytes.len();
        let needs_write_at = if current_chunk_len != VECTOR_SIZE {
            0
        } else {
            let chunk = _mm_loadu_si128(chunk_bytes.as_ptr() as *const _);
            let idx_control_chars = _mm_cmpestri(
                control_chars,
                2,
                chunk,
                current_chunk_len as i32,
                _SIDD_CMP_RANGES,
            );
            let idx_special_chars = _mm_cmpestri(
                special_chars,
                2,
                chunk,
                current_chunk_len as i32,
                _SIDD_CMP_EQUAL_ANY,
            );
            idx_special_chars.min(idx_control_chars) as usize
        };
        if needs_write_at != VECTOR_SIZE {
            let end_idx = current_index + needs_write_at;
            w.write_all(&bytes[char_index_to_write..end_idx])?;
            write_json_nosimd(&chunk_bytes[needs_write_at..], w)?;
            char_index_to_write = current_index + current_chunk_len;
        }
        current_index += current_chunk_len;
    }
    w.write_all(&bytes[char_index_to_write..])
}

fn write_json_nosimd<W: io::Write>(bytes: &[u8], w: &mut W) -> io::Result<()> {
    let mut char_index_to_write = 0;
    for (i, &c) in bytes.iter().enumerate() {
        if let Some(escaped) = json_escaped_char(c) {
            w.write_all(&bytes[char_index_to_write..i])?;
            w.write_all(escaped)?;
            char_index_to_write = i + 1;
        }
    }
    w.write_all(&bytes[char_index_to_write..])
}

impl<'a> JSONString for &'a str {}

impl JSONValue for String {
    fn write_json<W: io::Write>(&self, w: &mut W) -> io::Result<()> {
        (self as &str).write_json(w)
    }
}

impl JSONString for String {}

#[cfg(test)]
mod tests {
    // Note this useful idiom: importing names from outer (for mod tests) scope.
    use super::*;

    #[test]
    fn test_chars() {
        assert_eq!("\"x\"", 'x'.to_json_string());
        assert_eq!("\"\\n\"", '\n'.to_json_string());
        assert_eq!("\"\\\\\"", '\\'.to_json_string());
        assert_eq!("\"\\u0000\"", '\0'.to_json_string());
        assert_eq!("\"❤\"", '❤'.to_json_string());
    }

    #[test]
    fn test_simple_string() {
        assert_eq!(r#""""#, "".to_json_string());
        assert_eq!(r#""Hello, world!""#, "Hello, world!".to_json_string());
        assert_eq!(r#""\t\t\n""#, "\t\t\n".to_json_string());
    }

    #[test]
    fn test_string_with_control_chars() {
        assert_eq!(
            r#""0123456789\u001fabcde""#,
            "0123456789\x1Fabcde".to_json_string()
        );
        assert_eq!(
            r#""0123456789\u001eabcde""#,
            "0123456789\x1Eabcde".to_json_string()
        );
    }

    #[test]
    fn test_complex_string() {
        assert_eq!(
            r#""I ❤️ \"pépé\" \n backslash: \\!!!\n""#,
            "I ❤️ \"pépé\" \n backslash: \\!!!\n".to_json_string()
        );
    }

    #[test]
    fn short_strings_of_increasing_length() {
        for i in 0..128 {
            let xs = String::from("x").repeat(i);
            assert_eq!(format!("\"{}\"", xs), xs.to_json_string());

            let newlines = String::from("\n").repeat(i);
            assert_eq!(
                format!("\"{}\"", newlines.replace('\n', "\\n")),
                newlines.to_json_string()
            );
        }
    }

    #[test]
    fn long_ascii_string() {
        let s = String::from("x").repeat(7919);
        assert_eq!(format!("\"{}\"", s), s.to_json_string());
    }

    #[test]
    fn long_nonascii_string() {
        let s = String::from("\u{2a6a5}").repeat(7919);
        assert_eq!(format!("\"{}\"", s), s.to_json_string());
    }

    #[test]
    fn long_mixed_string() {
        let source = String::from("0123456789abcdef0123456789abcdef\0").repeat(7919);
        let target = source.replace('\0', "\\u0000");
        assert_eq!(format!("\"{}\"", target), source.to_json_string());
    }

    #[test]
    fn many_backslashes() {
        let n = 7919;
        let s = String::from("\\").repeat(n);
        assert_eq!(format!("\"{}\"", s.repeat(2)), s.to_json_string());
    }
}<|MERGE_RESOLUTION|>--- conflicted
+++ resolved
@@ -1,5 +1,4 @@
 //! Serialization to JSON strings like `"hello world \n"`
-<<<<<<< HEAD
 use super::JSONValue;
 use std::io;
 
@@ -37,28 +36,6 @@
     b"\\u001e",
     b"\\u001f"
 ];
-=======
-
-use std::io;
-
-use super::JSONValue;
-
-struct EscapeChar(u8);
-
-impl EscapeChar {
-    fn write<W: io::Write>(&self, w: &mut W) -> io::Result<()> {
-        let c = self.0;
-        match c {
-            b'"' => w.write_all(b"\\\""),
-            b'\\' => w.write_all(b"\\\\"),
-            b'\n' => w.write_all(b"\\n"),
-            b'\r' => w.write_all(b"\\r"),
-            b'\t' => w.write_all(b"\\t"),
-            _ => write!(w, "\\u{:04x}", u32::from(c)),
-        }
-    }
-}
->>>>>>> 0ec2b337
 
 #[inline(always)]
 fn json_escaped_char(c: u8) -> Option<&'static [u8]> {
